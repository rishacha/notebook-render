import * as React from "react";
import {
  appendCellToNotebook,
  createCodeCell,
  emptyNotebook,
  fromJS,
  ImmutableNotebook
} from "@nteract/commutable";
import { Display } from "@nteract/display-area";
import {
  Cell,
  Cells,
  Input,
  Outputs,
  Prompt,
  Source,
  DarkTheme,
  LightTheme
} from "@nteract/presentational-components";
import { displayOrder, transforms } from "@nteract/transforms";
import { BlockMath, InlineMath } from "react-katex";
import ReactMarkdown from "react-markdown";
import katex from "rehype-katex";
import stringify from "rehype-stringify";
import math from "remark-math";
import remark2rehype from "remark-rehype";
import styled, { createGlobalStyle } from "styled-components";

interface Props {
  displayOrder: string[];
  notebook: ImmutableNotebook;
  transforms: object;
  theme: "light" | "dark";
}

interface State {
  notebook: ImmutableNotebook;
}

const ContentMargin = styled.div`
  padding-left: calc(var(--prompt-width, 50px) + 10px);
  padding-top: 10px;
  padding-bottom: 10px;
  padding-right: 10px;
`;

const RawCell = styled.pre`
  background: repeating-linear-gradient(
    -45deg,
    transparent,
    transparent 10px,
    #efefef 10px,
    #f1f1f1 20px
  );
`;

export default class NotebookRender extends React.PureComponent<Props, State> {
  static defaultProps = {
    displayOrder,
    notebook: appendCellToNotebook(
      emptyNotebook,
      createCodeCell().set("source", "# where's the content?")
    ),
    theme: "light",
    transforms
  };

  constructor(props: Props) {
    super(props);
    this.state = {
      notebook: fromJS(props.notebook)
    };
  }

  componentWillReceiveProps(nextProps: Props) {
    if (nextProps.notebook !== this.props.notebook) {
      this.setState({ notebook: fromJS(nextProps.notebook) });
    }
  }

  render() {
    const notebook = this.state.notebook;

    // Propagated from the hide_(all)_input nbextension
    const allSourceHidden = notebook.getIn(["metadata", "hide_input"]) || false;

    const language =
      notebook.getIn([
        "metadata",
        "language_info",
        "codemirror_mode",
        "name"
      ]) ||
      notebook.getIn(["metadata", "language_info", "codemirror_mode"]) ||
      notebook.getIn(["metadata", "language_info", "name"]) ||
      "text";

    const cellOrder = notebook.get("cellOrder");
    const cellMap = notebook.get("cellMap");

    return (
      <div className="notebook-render">
        <Cells>
          {cellOrder.map((cellId: string) => {
            const cell = cellMap.get(cellId)!;
            const cellType: string = cell.get("cell_type", "");
            const source = cell.get("source", "");

            switch (cell.cell_type) {
              case "code":
                const sourceHidden =
                  allSourceHidden ||
                  cell.getIn(["metadata", "inputHidden"]) ||
                  cell.getIn(["metadata", "hide_input"]);

                const outputHidden =
                  cell.get("outputs").size === 0 ||
                  cell.getIn(["metadata", "outputHidden"]);

                return (
<<<<<<< HEAD
                  <Cell key={cellId}>
                    <Input hidden={sourceHidden}>
                      <Prompt
                        counter={cell.get(
=======
                  <Cell key={cellId} className="cell">
                    <Input hidden={sourceHidden} className="input-container">
                      <Prompt className="prompt"
                        counter={(cell as ImmutableCodeCell).get(
>>>>>>> b1f934f9
                          "execution_count"
                        )}
                      />
                      <Source language={language} theme={this.props.theme}>
                        {source}
                      </Source>
                    </Input>
                    <Outputs
                      hidden={outputHidden}
                      expanded={
                        cell.getIn(["metadata", "outputExpanded"]) || true
                      }
                    >
<<<<<<< HEAD
                      {cell
                        .get("outputs")
                        .toJS()
                        .map((output: OutputType, index: number) => (
                          <Output output={output} key={index}>
                            <DisplayData>
                              <Media.HTML />
                              <Media.Image metadata={undefined} />
                              <Media.Json />
                              <Media.JavaScript />
                              <Media.LaTeX />
                              <Media.Markdown />
                              <Media.Plain />
                              <Media.SVG />
                            </DisplayData>

                            <ExecuteResult>
                              <Media.HTML />
                              <Media.Image metadata={undefined} />
                              <Media.Json />
                              <Media.JavaScript />
                              <Media.LaTeX />
                              <Media.Markdown />
                              <Media.Plain />
                              <Media.SVG />
                            </ExecuteResult>
                            <KernelOutputError />
                            <StreamText />
                          </Output>
                        ))}
=======
                      <Display
                        displayOrder={this.props.displayOrder}
                        outputs={cell!.get("outputs").toJS()}
                        transforms={this.props.transforms}
                        />
>>>>>>> b1f934f9
                    </Outputs>
                  </Cell>
                );

              case "markdown":
                const remarkPlugins = [math, remark2rehype, katex, stringify];
                const remarkRenderers = {
                  math: function blockMath(node: { value: string }) {
                    return <BlockMath>{node.value}</BlockMath>;
                  },
                  inlineMath: function inlineMath(node: { value: string }) {
                    return <InlineMath>{node.value}</InlineMath>;
                  },
                  element: function remarkElement(node: { tagName: string, children: any }) {
                    return React.createElement(node.tagName, null, node.children);
                  }
                } as any;
                return (
                  <Cell key={cellId} className="cell">
                    <ContentMargin className="markdown">
                      <ReactMarkdown
                        escapeHtml={false}
                        source={source}
                        plugins={remarkPlugins}
                        renderers={remarkRenderers}
                      />
                    </ContentMargin>
                  </Cell>
                );

              case "raw":
                return (
                  <Cell key={cellId} className="cell">
                    <RawCell className="raw">{source}</RawCell>
                  </Cell>
                );

              default:
                return (
                  <Cell key={cellId} className="cell">
                    <Outputs>
                      <pre>{`Cell Type "${cellType}" is not implemented`}</pre>
                    </Outputs>
                  </Cell>
                );
            }
          })}
        </Cells>
        {this.props.theme === "dark" ? <DarkTheme /> : <LightTheme />}
      </div>
    );
  }
}<|MERGE_RESOLUTION|>--- conflicted
+++ resolved
@@ -17,19 +17,19 @@
   DarkTheme,
   LightTheme
 } from "@nteract/presentational-components";
-import { displayOrder, transforms } from "@nteract/transforms";
+import { displayOrder, transforms, Transforms } from "@nteract/transforms";
 import { BlockMath, InlineMath } from "react-katex";
 import ReactMarkdown from "react-markdown";
 import katex from "rehype-katex";
 import stringify from "rehype-stringify";
 import math from "remark-math";
 import remark2rehype from "remark-rehype";
-import styled, { createGlobalStyle } from "styled-components";
+import styled from "styled-components";
 
 interface Props {
   displayOrder: string[];
   notebook: ImmutableNotebook;
-  transforms: object;
+  transforms: Transforms;
   theme: "light" | "dark";
 }
 
@@ -118,17 +118,10 @@
                   cell.getIn(["metadata", "outputHidden"]);
 
                 return (
-<<<<<<< HEAD
-                  <Cell key={cellId}>
-                    <Input hidden={sourceHidden}>
-                      <Prompt
-                        counter={cell.get(
-=======
                   <Cell key={cellId} className="cell">
                     <Input hidden={sourceHidden} className="input-container">
                       <Prompt className="prompt"
-                        counter={(cell as ImmutableCodeCell).get(
->>>>>>> b1f934f9
+                        counter={cell.get(
                           "execution_count"
                         )}
                       />
@@ -142,44 +135,11 @@
                         cell.getIn(["metadata", "outputExpanded"]) || true
                       }
                     >
-<<<<<<< HEAD
-                      {cell
-                        .get("outputs")
-                        .toJS()
-                        .map((output: OutputType, index: number) => (
-                          <Output output={output} key={index}>
-                            <DisplayData>
-                              <Media.HTML />
-                              <Media.Image metadata={undefined} />
-                              <Media.Json />
-                              <Media.JavaScript />
-                              <Media.LaTeX />
-                              <Media.Markdown />
-                              <Media.Plain />
-                              <Media.SVG />
-                            </DisplayData>
-
-                            <ExecuteResult>
-                              <Media.HTML />
-                              <Media.Image metadata={undefined} />
-                              <Media.Json />
-                              <Media.JavaScript />
-                              <Media.LaTeX />
-                              <Media.Markdown />
-                              <Media.Plain />
-                              <Media.SVG />
-                            </ExecuteResult>
-                            <KernelOutputError />
-                            <StreamText />
-                          </Output>
-                        ))}
-=======
                       <Display
                         displayOrder={this.props.displayOrder}
-                        outputs={cell!.get("outputs").toJS()}
+                        outputs={cell.get("outputs").toJS()}
                         transforms={this.props.transforms}
                         />
->>>>>>> b1f934f9
                     </Outputs>
                   </Cell>
                 );
